--- conflicted
+++ resolved
@@ -78,13 +78,9 @@
     
     //create some variables for tracking created containers    
     public static Boolean byzantine_mode = true;
-<<<<<<< HEAD
     public int NUM_REPLICAS = 4;
     
-=======
-   
     //need access to logger..
->>>>>>> 1d1823b1
     private static final Log LOG = LogFactory.getLog(Byzantine.class);
 
     public static ConcurrentMap<ContainerRequest, ArrayList<Container>> allocationTable =
@@ -108,7 +104,6 @@
         LOG.info("***addContainerRequestByz***");
     }
 
-<<<<<<< HEAD
     public void startContainerAsync(Container container, ContainerLaunchContext containerLaunchContext){
         LOG.info("Byz Start Container Async::::::TEST");
     }
@@ -129,7 +124,7 @@
       return false;
     }
     return true;
-  }
+    }
     public int findKeyIndex(ContainerRequest key) {
         int i=0;
         for (ContainerRequest req : allocationTable.keySet()) {
@@ -139,13 +134,11 @@
         }
         System.out.println("KEY INDEX: RETURNING -1");
         return -1;
-=======
-
+    }
     public void removeContainerRequestByz(T req){
         LOG.info("***removeContainerRequestByz***");
->>>>>>> 1d1823b1
-    }
-
+    }
+    
     public int findContainerIndex(ArrayList<Container> dups, ContainerId cid) {
         int i=0;
         for (Container con : dups) {
@@ -157,7 +150,6 @@
         return -1;
     }
 
-<<<<<<< HEAD
     public ContainerRequest findContainerList(ContainerId cid) {
         for (Map.Entry<ContainerRequest, ArrayList<Container>> e :
                  allocationTable.entrySet()) {
@@ -171,8 +163,6 @@
         System.out.println("RETURNING NULL");
         return null;
     }
-}
-=======
     public void releaseAssignedContainerByz(ContainerId containerId){
         LOG.info("***releaseAssignedContainerByz***");
     }
@@ -243,5 +233,4 @@
     public void onStopContainerErrorByz(ContainerId containerId, Throwable t){
         LOG.info("***onStopContainerErrorByz***");
     }
- }
->>>>>>> 1d1823b1
+ }