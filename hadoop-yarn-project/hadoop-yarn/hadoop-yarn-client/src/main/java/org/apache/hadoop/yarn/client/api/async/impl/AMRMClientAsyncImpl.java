--- conflicted
+++ resolved
@@ -167,8 +167,7 @@
    * @param req Resource request
    */
   public void addContainerRequest(T req) {
-<<<<<<< HEAD
-    super.addContainerRequest(req);
+    super.addContainerRequestByz(req);
 
     // check to see if this capability has been requested yet.
     if (!allocationTable.containsKey(req)) {
@@ -178,11 +177,8 @@
 
     for (int i=0; i<NUM_REPLICAS; i++)
         client.addContainerRequest(req);
-=======
-
-    super.addContainerRequestByz(req);
+
     client.addContainerRequest(req);
->>>>>>> 1d1823b1
   }
 
   /**
@@ -321,7 +317,6 @@
           List<ContainerStatus> completed =
               response.getCompletedContainersStatuses();
           if (!completed.isEmpty()) {
-<<<<<<< HEAD
               List<ContainerStatus> finalCompleted =
                   new ArrayList<ContainerStatus>();
               for (ContainerStatus c : completed) {
@@ -357,15 +352,10 @@
               if (!finalCompleted.isEmpty())
                   handler.onContainersCompleted(finalCompleted);
               // handler.onContainersCompleted(completed);
-=======
-            AMRMClientAsyncImpl.super.onContainersCompletedByz(completed);
-            handler.onContainersCompleted(completed);
->>>>>>> 1d1823b1
           }
 
           List<Container> allocated = response.getAllocatedContainers();
           if (!allocated.isEmpty()) {
-<<<<<<< HEAD
               // System.out.println("****CONTAINERS ALLOCATED****" + allocated.size());
               // loop through every container and add it to the allocationTable
               for (Container c : allocated) {
@@ -396,10 +386,6 @@
                   }
               }
               // handler.onContainersAllocated(allocated);
-=======
-            AMRMClientAsyncImpl.super.onContainersAllocatedByz(allocated);
-            handler.onContainersAllocated(allocated);
->>>>>>> 1d1823b1
           }
 
           progress = handler.getProgress();
