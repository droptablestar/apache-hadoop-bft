/**
 * Licensed to the Apache Software Foundation (ASF) under one
 * or more contributor license agreements.  See the NOTICE file
 * distributed with this work for additional information
 * regarding copyright ownership.  The ASF licenses this file
 * to you under the Apache License, Version 2.0 (the
 * "License"); you may not use this file except in compliance
 * with the License.  You may obtain a copy of the License at
 *
 *     http://www.apache.org/licenses/LICENSE-2.0
 *
 * Unless required by applicable law or agreed to in writing, software
 * distributed under the License is distributed on an "AS IS" BASIS,
 * WITHOUT WARRANTIES OR CONDITIONS OF ANY KIND, either express or implied.
 * See the License for the specific language governing permissions and
 * limitations under the License.
 */
package org.apache.hadoop.hdfs.server.datanode;

import static org.apache.hadoop.hdfs.protocol.DataTransferProtocol.Status.ERROR;
import static org.apache.hadoop.hdfs.protocol.DataTransferProtocol.Status.ERROR_ACCESS_TOKEN;
import static org.apache.hadoop.hdfs.protocol.DataTransferProtocol.Status.SUCCESS;
import static org.apache.hadoop.hdfs.server.common.Util.now;
import static org.apache.hadoop.hdfs.server.datanode.DataNode.DN_CLIENTTRACE_FORMAT;

import java.io.BufferedInputStream;
import java.io.BufferedOutputStream;
import java.io.DataInputStream;
import java.io.DataOutputStream;
import java.io.IOException;
import java.io.OutputStream;
import java.net.InetSocketAddress;
import java.net.Socket;
import java.net.SocketException;
import java.util.Arrays;

import org.apache.commons.logging.Log;
import org.apache.hadoop.hdfs.protocol.DataTransferProtocol;
import org.apache.hadoop.hdfs.protocol.DataTransferProtocol.BlockConstructionStage;
import org.apache.hadoop.hdfs.protocol.DatanodeInfo;
import org.apache.hadoop.hdfs.protocol.ExtendedBlock;
import org.apache.hadoop.hdfs.protocol.FSConstants;
import org.apache.hadoop.hdfs.security.token.block.BlockTokenIdentifier;
import org.apache.hadoop.hdfs.security.token.block.BlockTokenSecretManager;
import org.apache.hadoop.hdfs.server.common.HdfsConstants;
import org.apache.hadoop.hdfs.server.datanode.FSDatasetInterface.MetaDataInputStream;
import org.apache.hadoop.hdfs.server.protocol.DatanodeRegistration;
import org.apache.hadoop.io.IOUtils;
import org.apache.hadoop.io.MD5Hash;
import org.apache.hadoop.io.Text;
import org.apache.hadoop.metrics.util.MetricsTimeVaryingInt;
import org.apache.hadoop.metrics.util.MetricsTimeVaryingRate;
import org.apache.hadoop.net.NetUtils;
import org.apache.hadoop.security.token.SecretManager.InvalidToken;
import org.apache.hadoop.security.token.Token;
import org.apache.hadoop.util.DataChecksum;
import org.apache.hadoop.util.StringUtils;

/**
 * Thread for processing incoming/outgoing data stream.
 */
class DataXceiver extends DataTransferProtocol.Receiver
    implements Runnable, FSConstants {
  public static final Log LOG = DataNode.LOG;
  static final Log ClientTraceLog = DataNode.ClientTraceLog;
  
  private final Socket s;
  private final boolean isLocal; //is a local connection?
  private final String remoteAddress; // address of remote side
  private final String localAddress;  // local address of this daemon
  private final DataNode datanode;
  private final DataXceiverServer dataXceiverServer;

  private long opStartTime; //the start time of receiving an Op
  
  public DataXceiver(Socket s, DataNode datanode, 
      DataXceiverServer dataXceiverServer) {
    this.s = s;
    this.isLocal = s.getInetAddress().equals(s.getLocalAddress());
    this.datanode = datanode;
    this.dataXceiverServer = dataXceiverServer;
    dataXceiverServer.childSockets.put(s, s);
    remoteAddress = s.getRemoteSocketAddress().toString();
    localAddress = s.getLocalSocketAddress().toString();

    if (LOG.isDebugEnabled()) {
      LOG.debug("Number of active connections is: "
          + datanode.getXceiverCount());
    }
  }

  /**
   * Update the current thread's name to contain the current status.
   * Use this only after this receiver has started on its thread, i.e.,
   * outside the constructor.
   */
  private void updateCurrentThreadName(String status) {
    StringBuilder sb = new StringBuilder();
    sb.append("DataXceiver for client ").append(remoteAddress);
    if (status != null) {
      sb.append(" [").append(status).append("]");
    }
    Thread.currentThread().setName(sb.toString());
  }

  /** Return the datanode object. */
  DataNode getDataNode() {return datanode;}

  /**
   * Read/write data from/to the DataXceiveServer.
   */
  public void run() {
    updateCurrentThreadName("Waiting for operation");

    DataInputStream in=null; 
    try {
      in = new DataInputStream(
          new BufferedInputStream(NetUtils.getInputStream(s), 
                                  SMALL_BUFFER_SIZE));
      final DataTransferProtocol.Op op = readOp(in);

      // Make sure the xciver count is not exceeded
      int curXceiverCount = datanode.getXceiverCount();
      if (curXceiverCount > dataXceiverServer.maxXceiverCount) {
        throw new IOException("xceiverCount " + curXceiverCount
                              + " exceeds the limit of concurrent xcievers "
                              + dataXceiverServer.maxXceiverCount);
      }

      opStartTime = now();
      processOp(op, in);
    } catch (Throwable t) {
      LOG.error(datanode.getMachineName() + ":DataXceiver",t);
    } finally {
      if (LOG.isDebugEnabled()) {
        LOG.debug(datanode.getMachineName() + ":Number of active connections is: "
            + datanode.getXceiverCount());
      }
      updateCurrentThreadName("Cleaning up");
      IOUtils.closeStream(in);
      IOUtils.closeSocket(s);
      dataXceiverServer.childSockets.remove(s);
    }
  }

  /**
   * Read a block from the disk.
   */
  @Override
  protected void opReadBlock(DataInputStream in, ExtendedBlock block,
      long startOffset, long length, String clientName,
      Token<BlockTokenIdentifier> blockToken) throws IOException {
    OutputStream baseStream = NetUtils.getOutputStream(s, 
        datanode.socketWriteTimeout);
    DataOutputStream out = new DataOutputStream(
                 new BufferedOutputStream(baseStream, SMALL_BUFFER_SIZE));
    checkAccess(out, true, block, blockToken,
        DataTransferProtocol.Op.READ_BLOCK,
        BlockTokenSecretManager.AccessMode.READ);
  
    // send the block
    BlockSender blockSender = null;
    DatanodeRegistration dnR = 
      datanode.getDNRegistrationForBP(block.getBlockPoolId());
    final String clientTraceFmt =
      clientName.length() > 0 && ClientTraceLog.isInfoEnabled()
        ? String.format(DN_CLIENTTRACE_FORMAT, localAddress, remoteAddress,
            "%d", "HDFS_READ", clientName, "%d",
            dnR.getStorageID(), block, "%d")
        : dnR + " Served block " + block + " to " +
            s.getInetAddress();

    updateCurrentThreadName("Sending block " + block);
    try {
      try {
        blockSender = new BlockSender(block, startOffset, length,
            true, true, false, datanode, clientTraceFmt);
      } catch(IOException e) {
        ERROR.write(out);
        throw e;
      }

      SUCCESS.write(out); // send op status
      long read = blockSender.sendBlock(out, baseStream, null); // send data
<<<<<<< HEAD

      // If client verification succeeded, and if it's for the whole block,
      // tell the DataBlockScanner that it's good. This is an optional response
      // from the client. If absent, we close the connection (which is what we
      // always do anyways).
      try {
        if (DataTransferProtocol.Status.read(in) == CHECKSUM_OK) {
          if (blockSender.isBlockReadFully() && datanode.blockScanner != null) {
            datanode.blockScanner.verifiedByClient(block);
          }
        }
      } catch (IOException ignored) {}
=======
>>>>>>> f529dfe7
      
      datanode.myMetrics.bytesRead.inc((int) read);
      datanode.myMetrics.blocksRead.inc();
    } catch ( SocketException ignored ) {
      // Its ok for remote side to close the connection anytime.
      datanode.myMetrics.blocksRead.inc();
    } catch ( IOException ioe ) {
      /* What exactly should we do here?
       * Earlier version shutdown() datanode if there is disk error.
       */
      LOG.warn(dnR +  ":Got exception while serving " + 
          block + " to " +
                s.getInetAddress() + ":\n" + 
                StringUtils.stringifyException(ioe) );
      throw ioe;
    } finally {
      IOUtils.closeStream(out);
      IOUtils.closeStream(blockSender);
    }

    //update metrics
    updateDuration(datanode.myMetrics.readBlockOp);
    updateCounter(datanode.myMetrics.readsFromLocalClient,
                  datanode.myMetrics.readsFromRemoteClient);
  }

  /**
   * Write a block to disk.
   */
  @Override
<<<<<<< HEAD
  protected void opWriteBlock(final DataInputStream in, final Block block, 
=======
  protected void opWriteBlock(final DataInputStream in, final ExtendedBlock block, 
>>>>>>> f529dfe7
      final int pipelineSize, final BlockConstructionStage stage,
      final long newGs, final long minBytesRcvd, final long maxBytesRcvd,
      final String clientname, final DatanodeInfo srcDataNode,
      final DatanodeInfo[] targets, final Token<BlockTokenIdentifier> blockToken
      ) throws IOException {
    updateCurrentThreadName("Receiving block " + block + " client=" + clientname);
    final boolean isDatanode = clientname.length() == 0;
    final boolean isClient = !isDatanode;
    final boolean isTransfer = stage == BlockConstructionStage.TRANSFER_RBW
        || stage == BlockConstructionStage.TRANSFER_FINALIZED;

    // check single target for transfer-RBW/Finalized 
    if (isTransfer && targets.length > 0) {
      throw new IOException(stage + " does not support multiple targets "
          + Arrays.asList(targets));
    }

    if (LOG.isDebugEnabled()) {
      LOG.debug("opWriteBlock: stage=" + stage + ", clientname=" + clientname 
      		+ "\n  block  =" + block + ", newGs=" + newGs
      		+ ", bytesRcvd=[" + minBytesRcvd + ", " + maxBytesRcvd + "]"
          + "\n  targets=" + Arrays.asList(targets)
          + "; pipelineSize=" + pipelineSize + ", srcDataNode=" + srcDataNode
          );
      LOG.debug("isDatanode=" + isDatanode
          + ", isClient=" + isClient
          + ", isTransfer=" + isTransfer);
      LOG.debug("writeBlock receive buf size " + s.getReceiveBufferSize() +
                " tcp no delay " + s.getTcpNoDelay());
    }

    // We later mutate block's generation stamp and length, but we need to
    // forward the original version of the block to downstream mirrors, so
    // make a copy here.
<<<<<<< HEAD
    final Block originalBlock = new Block(block);

=======
    final ExtendedBlock originalBlock = new ExtendedBlock(block);
>>>>>>> f529dfe7
    block.setNumBytes(dataXceiverServer.estimateBlockSize);
    LOG.info("Receiving block " + block + 
             " src: " + remoteAddress +
             " dest: " + localAddress);

    // reply to upstream datanode or client 
    final DataOutputStream replyOut = new DataOutputStream(
        new BufferedOutputStream(
            NetUtils.getOutputStream(s, datanode.socketWriteTimeout),
            SMALL_BUFFER_SIZE));
    checkAccess(replyOut, isClient, block, blockToken,
        DataTransferProtocol.Op.WRITE_BLOCK,
        BlockTokenSecretManager.AccessMode.WRITE);

    DataOutputStream mirrorOut = null;  // stream to next target
    DataInputStream mirrorIn = null;    // reply from next target
    Socket mirrorSock = null;           // socket to next target
    BlockReceiver blockReceiver = null; // responsible for data handling
    String mirrorNode = null;           // the name:port of next target
    String firstBadLink = "";           // first datanode that failed in connection setup
    DataTransferProtocol.Status mirrorInStatus = SUCCESS;
    try {
      if (isDatanode || 
          stage != BlockConstructionStage.PIPELINE_CLOSE_RECOVERY) {
        // open a block receiver
        blockReceiver = new BlockReceiver(block, in, 
            s.getRemoteSocketAddress().toString(),
            s.getLocalSocketAddress().toString(),
            stage, newGs, minBytesRcvd, maxBytesRcvd,
            clientname, srcDataNode, datanode);
      } else {
        datanode.data.recoverClose(block, newGs, minBytesRcvd);
      }

      //
      // Connect to downstream machine, if appropriate
      //
      if (targets.length > 0) {
        InetSocketAddress mirrorTarget = null;
        // Connect to backup machine
        mirrorNode = targets[0].getName();
        mirrorTarget = NetUtils.createSocketAddr(mirrorNode);
        mirrorSock = datanode.newSocket();
        try {
          int timeoutValue = datanode.socketTimeout
              + (HdfsConstants.READ_TIMEOUT_EXTENSION * targets.length);
          int writeTimeout = datanode.socketWriteTimeout + 
                      (HdfsConstants.WRITE_TIMEOUT_EXTENSION * targets.length);
          NetUtils.connect(mirrorSock, mirrorTarget, timeoutValue);
          mirrorSock.setSoTimeout(timeoutValue);
          mirrorSock.setSendBufferSize(DEFAULT_DATA_SOCKET_SIZE);
          mirrorOut = new DataOutputStream(
             new BufferedOutputStream(
                         NetUtils.getOutputStream(mirrorSock, writeTimeout),
                         SMALL_BUFFER_SIZE));
          mirrorIn = new DataInputStream(NetUtils.getInputStream(mirrorSock));

          DataTransferProtocol.Sender.opWriteBlock(mirrorOut, originalBlock,
              pipelineSize, stage, newGs, minBytesRcvd, maxBytesRcvd, clientname,
              srcDataNode, targets, blockToken);

          if (blockReceiver != null) { // send checksum header
            blockReceiver.writeChecksumHeader(mirrorOut);
          }
          mirrorOut.flush();

          // read connect ack (only for clients, not for replication req)
          if (isClient) {
            mirrorInStatus = DataTransferProtocol.Status.read(mirrorIn);
            firstBadLink = Text.readString(mirrorIn);
            if (LOG.isDebugEnabled() || mirrorInStatus != SUCCESS) {
              LOG.info("Datanode " + targets.length +
                       " got response for connect ack " +
                       " from downstream datanode with firstbadlink as " +
                       firstBadLink);
            }
          }

        } catch (IOException e) {
          if (isClient) {
            ERROR.write(replyOut);
            Text.writeString(replyOut, mirrorNode);
            replyOut.flush();
          }
          IOUtils.closeStream(mirrorOut);
          mirrorOut = null;
          IOUtils.closeStream(mirrorIn);
          mirrorIn = null;
          IOUtils.closeSocket(mirrorSock);
          mirrorSock = null;
          if (isClient) {
            throw e;
          } else {
            LOG.info(datanode + ":Exception transfering block " +
                     block + " to mirror " + mirrorNode +
                     ". continuing without the mirror.\n" +
                     StringUtils.stringifyException(e));
          }
        }
      }

      // send connect-ack to source for clients and not transfer-RBW/Finalized
      if (isClient && !isTransfer) {
        if (LOG.isDebugEnabled() || mirrorInStatus != SUCCESS) {
          LOG.info("Datanode " + targets.length +
                   " forwarding connect ack to upstream firstbadlink is " +
                   firstBadLink);
        }
        mirrorInStatus.write(replyOut);
        Text.writeString(replyOut, firstBadLink);
        replyOut.flush();
      }

      // receive the block and mirror to the next target
      if (blockReceiver != null) {
        String mirrorAddr = (mirrorSock == null) ? null : mirrorNode;
        blockReceiver.receiveBlock(mirrorOut, mirrorIn, replyOut,
            mirrorAddr, null, targets);

        // send close-ack for transfer-RBW/Finalized 
        if (isTransfer) {
          if (LOG.isTraceEnabled()) {
            LOG.trace("TRANSFER: send close-ack");
          }
          SUCCESS.write(replyOut);
        }
      }

      // update its generation stamp
      if (isClient && 
          stage == BlockConstructionStage.PIPELINE_CLOSE_RECOVERY) {
        block.setGenerationStamp(newGs);
        block.setNumBytes(minBytesRcvd);
      }
      
      // if this write is for a replication request or recovering
      // a failed close for client, then confirm block. For other client-writes,
      // the block is finalized in the PacketResponder.
      if (isDatanode ||
          stage == BlockConstructionStage.PIPELINE_CLOSE_RECOVERY) {
        datanode.closeBlock(block, DataNode.EMPTY_DEL_HINT);
        LOG.info("Received block " + block + 
                 " src: " + remoteAddress +
                 " dest: " + localAddress +
                 " of size " + block.getNumBytes());
      }

      
    } catch (IOException ioe) {
      LOG.info("writeBlock " + block + " received exception " + ioe);
      throw ioe;
    } finally {
      // close all opened streams
      IOUtils.closeStream(mirrorOut);
      IOUtils.closeStream(mirrorIn);
      IOUtils.closeStream(replyOut);
      IOUtils.closeSocket(mirrorSock);
      IOUtils.closeStream(blockReceiver);
    }

    //update metrics
    updateDuration(datanode.myMetrics.writeBlockOp);
    updateCounter(datanode.myMetrics.writesFromLocalClient,
                  datanode.myMetrics.writesFromRemoteClient);
  }

  @Override
  protected void opTransferBlock(final DataInputStream in,
<<<<<<< HEAD
      final Block blk, final String client,
=======
      final ExtendedBlock blk, final String client,
>>>>>>> f529dfe7
      final DatanodeInfo[] targets,
      final Token<BlockTokenIdentifier> blockToken) throws IOException {
    checkAccess(null, true, blk, blockToken,
        DataTransferProtocol.Op.TRANSFER_BLOCK,
        BlockTokenSecretManager.AccessMode.COPY);

    updateCurrentThreadName(DataTransferProtocol.Op.TRANSFER_BLOCK + " " + blk);

    final DataOutputStream out = new DataOutputStream(
        NetUtils.getOutputStream(s, datanode.socketWriteTimeout));
    try {
      datanode.transferReplicaForPipelineRecovery(blk, targets, client);
      SUCCESS.write(out);
    } finally {
      IOUtils.closeStream(out);
    }
  }

  /**
   * Get block checksum (MD5 of CRC32).
   */
  @Override
  protected void opBlockChecksum(DataInputStream in, ExtendedBlock block,
      Token<BlockTokenIdentifier> blockToken) throws IOException {
    final DataOutputStream out = new DataOutputStream(
        NetUtils.getOutputStream(s, datanode.socketWriteTimeout));
    checkAccess(out, true, block, blockToken,
        DataTransferProtocol.Op.BLOCK_CHECKSUM,
        BlockTokenSecretManager.AccessMode.READ);
<<<<<<< HEAD

=======
>>>>>>> f529dfe7
    updateCurrentThreadName("Reading metadata for block " + block);
    final MetaDataInputStream metadataIn = 
      datanode.data.getMetaDataInputStream(block);
    final DataInputStream checksumIn = new DataInputStream(new BufferedInputStream(
        metadataIn, BUFFER_SIZE));

    updateCurrentThreadName("Getting checksum for block " + block);
    try {
      //read metadata file
      final BlockMetadataHeader header = BlockMetadataHeader.readHeader(checksumIn);
      final DataChecksum checksum = header.getChecksum(); 
      final int bytesPerCRC = checksum.getBytesPerChecksum();
      final long crcPerBlock = (metadataIn.getLength()
          - BlockMetadataHeader.getHeaderSize())/checksum.getChecksumSize();
      
      //compute block checksum
      final MD5Hash md5 = MD5Hash.digest(checksumIn);

      if (LOG.isDebugEnabled()) {
        LOG.debug("block=" + block + ", bytesPerCRC=" + bytesPerCRC
            + ", crcPerBlock=" + crcPerBlock + ", md5=" + md5);
      }

      //write reply
      SUCCESS.write(out);
      out.writeInt(bytesPerCRC);
      out.writeLong(crcPerBlock);
      md5.write(out);
      out.flush();
    } finally {
      IOUtils.closeStream(out);
      IOUtils.closeStream(checksumIn);
      IOUtils.closeStream(metadataIn);
    }

    //update metrics
    updateDuration(datanode.myMetrics.blockChecksumOp);
  }

  /**
   * Read a block from the disk and then sends it to a destination.
   */
  @Override
  protected void opCopyBlock(DataInputStream in, ExtendedBlock block,
      Token<BlockTokenIdentifier> blockToken) throws IOException {
    updateCurrentThreadName("Copying block " + block);
    // Read in the header
    if (datanode.isBlockTokenEnabled) {
      try {
        datanode.blockPoolTokenSecretManager.checkAccess(blockToken, null, block,
            BlockTokenSecretManager.AccessMode.COPY);
      } catch (InvalidToken e) {
        LOG.warn("Invalid access token in request from " + remoteAddress
            + " for OP_COPY_BLOCK for block " + block + " : "
            + e.getLocalizedMessage());
        sendResponse(s, ERROR_ACCESS_TOKEN, datanode.socketWriteTimeout);
        return;
      }

    }

    if (!dataXceiverServer.balanceThrottler.acquire()) { // not able to start
      LOG.info("Not able to copy block " + block.getBlockId() + " to " 
          + s.getRemoteSocketAddress() + " because threads quota is exceeded.");
      sendResponse(s, ERROR, datanode.socketWriteTimeout);
      return;
    }

    BlockSender blockSender = null;
    DataOutputStream reply = null;
    boolean isOpSuccess = true;

    try {
      // check if the block exists or not
      blockSender = new BlockSender(block, 0, -1, false, false, false, 
          datanode);

      // set up response stream
      OutputStream baseStream = NetUtils.getOutputStream(
          s, datanode.socketWriteTimeout);
      reply = new DataOutputStream(new BufferedOutputStream(
          baseStream, SMALL_BUFFER_SIZE));

      // send status first
      SUCCESS.write(reply);
      // send block content to the target
      long read = blockSender.sendBlock(reply, baseStream, 
                                        dataXceiverServer.balanceThrottler);

      datanode.myMetrics.bytesRead.inc((int) read);
      datanode.myMetrics.blocksRead.inc();
      
      LOG.info("Copied block " + block + " to " + s.getRemoteSocketAddress());
    } catch (IOException ioe) {
      isOpSuccess = false;
      throw ioe;
    } finally {
      dataXceiverServer.balanceThrottler.release();
      if (isOpSuccess) {
        try {
          // send one last byte to indicate that the resource is cleaned.
          reply.writeChar('d');
        } catch (IOException ignored) {
        }
      }
      IOUtils.closeStream(reply);
      IOUtils.closeStream(blockSender);
    }

    //update metrics    
    updateDuration(datanode.myMetrics.copyBlockOp);
  }

  /**
   * Receive a block and write it to disk, it then notifies the namenode to
   * remove the copy from the source.
   */
  @Override
  protected void opReplaceBlock(DataInputStream in,
      ExtendedBlock block, String sourceID, DatanodeInfo proxySource,
      Token<BlockTokenIdentifier> blockToken) throws IOException {
    updateCurrentThreadName("Replacing block " + block + " from " + sourceID);

    /* read header */
    block.setNumBytes(dataXceiverServer.estimateBlockSize);
    if (datanode.isBlockTokenEnabled) {
      try {
        datanode.blockPoolTokenSecretManager.checkAccess(blockToken, null, block,
            BlockTokenSecretManager.AccessMode.REPLACE);
      } catch (InvalidToken e) {
        LOG.warn("Invalid access token in request from " + remoteAddress
            + " for OP_REPLACE_BLOCK for block " + block + " : "
            + e.getLocalizedMessage());
        sendResponse(s, ERROR_ACCESS_TOKEN, datanode.socketWriteTimeout);
        return;
      }
    }

    if (!dataXceiverServer.balanceThrottler.acquire()) { // not able to start
      LOG.warn("Not able to receive block " + block.getBlockId() + " from " 
          + s.getRemoteSocketAddress() + " because threads quota is exceeded.");
      sendResponse(s, ERROR, datanode.socketWriteTimeout);
      return;
    }

    Socket proxySock = null;
    DataOutputStream proxyOut = null;
    DataTransferProtocol.Status opStatus = SUCCESS;
    BlockReceiver blockReceiver = null;
    DataInputStream proxyReply = null;
    
    try {
      // get the output stream to the proxy
      InetSocketAddress proxyAddr = NetUtils.createSocketAddr(
          proxySource.getName());
      proxySock = datanode.newSocket();
      NetUtils.connect(proxySock, proxyAddr, datanode.socketTimeout);
      proxySock.setSoTimeout(datanode.socketTimeout);

      OutputStream baseStream = NetUtils.getOutputStream(proxySock, 
          datanode.socketWriteTimeout);
      proxyOut = new DataOutputStream(
                     new BufferedOutputStream(baseStream, SMALL_BUFFER_SIZE));

      /* send request to the proxy */
      DataTransferProtocol.Sender.opCopyBlock(proxyOut, block, blockToken);

      // receive the response from the proxy
      proxyReply = new DataInputStream(new BufferedInputStream(
          NetUtils.getInputStream(proxySock), BUFFER_SIZE));
      final DataTransferProtocol.Status status
          = DataTransferProtocol.Status.read(proxyReply);
      if (status != SUCCESS) {
        if (status == ERROR_ACCESS_TOKEN) {
          throw new IOException("Copy block " + block + " from "
              + proxySock.getRemoteSocketAddress()
              + " failed due to access token error");
        }
        throw new IOException("Copy block " + block + " from "
            + proxySock.getRemoteSocketAddress() + " failed");
      }
      // open a block receiver and check if the block does not exist
      blockReceiver = new BlockReceiver(
          block, proxyReply, proxySock.getRemoteSocketAddress().toString(),
          proxySock.getLocalSocketAddress().toString(),
          null, 0, 0, 0, "", null, datanode);

      // receive a block
      blockReceiver.receiveBlock(null, null, null, null, 
          dataXceiverServer.balanceThrottler, null);
                    
      // notify name node
      datanode.notifyNamenodeReceivedBlock(block, sourceID);

      LOG.info("Moved block " + block + 
          " from " + s.getRemoteSocketAddress());
      
    } catch (IOException ioe) {
      opStatus = ERROR;
      throw ioe;
    } finally {
      // receive the last byte that indicates the proxy released its thread resource
      if (opStatus == SUCCESS) {
        try {
          proxyReply.readChar();
        } catch (IOException ignored) {
        }
      }
      
      // now release the thread resource
      dataXceiverServer.balanceThrottler.release();
      
      // send response back
      try {
        sendResponse(s, opStatus, datanode.socketWriteTimeout);
      } catch (IOException ioe) {
        LOG.warn("Error writing reply back to " + s.getRemoteSocketAddress());
      }
      IOUtils.closeStream(proxyOut);
      IOUtils.closeStream(blockReceiver);
      IOUtils.closeStream(proxyReply);
    }

    //update metrics
    updateDuration(datanode.myMetrics.replaceBlockOp);
  }

  private void updateDuration(MetricsTimeVaryingRate mtvr) {
    mtvr.inc(now() - opStartTime);
  }

  private void updateCounter(MetricsTimeVaryingInt localCounter,
      MetricsTimeVaryingInt remoteCounter) {
    (isLocal? localCounter: remoteCounter).inc();
  }

  /**
   * Utility function for sending a response.
   * @param s socket to write to
   * @param opStatus status message to write
   * @param timeout send timeout
   **/
  private void sendResponse(Socket s, DataTransferProtocol.Status opStatus,
      long timeout) throws IOException {
    DataOutputStream reply = 
      new DataOutputStream(NetUtils.getOutputStream(s, timeout));
    try {
      opStatus.write(reply);
      reply.flush();
    } finally {
      IOUtils.closeStream(reply);
    }
  }

  private void checkAccess(DataOutputStream out, final boolean reply, 
<<<<<<< HEAD
      final Block blk,
=======
      final ExtendedBlock blk,
>>>>>>> f529dfe7
      final Token<BlockTokenIdentifier> t,
      final DataTransferProtocol.Op op,
      final BlockTokenSecretManager.AccessMode mode) throws IOException {
    if (datanode.isBlockTokenEnabled) {
      try {
<<<<<<< HEAD
        datanode.blockTokenSecretManager.checkAccess(t, null, blk, mode);
=======
        datanode.blockPoolTokenSecretManager.checkAccess(t, null, blk, mode);
>>>>>>> f529dfe7
      } catch(InvalidToken e) {
        try {
          if (reply) {
            if (out == null) {
              out = new DataOutputStream(
                  NetUtils.getOutputStream(s, datanode.socketWriteTimeout));
            }
            ERROR_ACCESS_TOKEN.write(out);
            if (mode == BlockTokenSecretManager.AccessMode.WRITE) {
<<<<<<< HEAD
              Text.writeString(out, datanode.dnRegistration.getName());
=======
              DatanodeRegistration dnR = 
                datanode.getDNRegistrationForBP(blk.getBlockPoolId());
              Text.writeString(out, dnR.getName());
>>>>>>> f529dfe7
            }
            out.flush();
          }
          LOG.warn("Block token verification failed: op=" + op
              + ", remoteAddress=" + remoteAddress
              + ", message=" + e.getLocalizedMessage());
          throw e;
        } finally {
          IOUtils.closeStream(out);
        }
      }
    }
  }
}<|MERGE_RESOLUTION|>--- conflicted
+++ resolved
@@ -182,21 +182,6 @@
 
       SUCCESS.write(out); // send op status
       long read = blockSender.sendBlock(out, baseStream, null); // send data
-<<<<<<< HEAD
-
-      // If client verification succeeded, and if it's for the whole block,
-      // tell the DataBlockScanner that it's good. This is an optional response
-      // from the client. If absent, we close the connection (which is what we
-      // always do anyways).
-      try {
-        if (DataTransferProtocol.Status.read(in) == CHECKSUM_OK) {
-          if (blockSender.isBlockReadFully() && datanode.blockScanner != null) {
-            datanode.blockScanner.verifiedByClient(block);
-          }
-        }
-      } catch (IOException ignored) {}
-=======
->>>>>>> f529dfe7
       
       datanode.myMetrics.bytesRead.inc((int) read);
       datanode.myMetrics.blocksRead.inc();
@@ -227,11 +212,7 @@
    * Write a block to disk.
    */
   @Override
-<<<<<<< HEAD
-  protected void opWriteBlock(final DataInputStream in, final Block block, 
-=======
   protected void opWriteBlock(final DataInputStream in, final ExtendedBlock block, 
->>>>>>> f529dfe7
       final int pipelineSize, final BlockConstructionStage stage,
       final long newGs, final long minBytesRcvd, final long maxBytesRcvd,
       final String clientname, final DatanodeInfo srcDataNode,
@@ -266,12 +247,7 @@
     // We later mutate block's generation stamp and length, but we need to
     // forward the original version of the block to downstream mirrors, so
     // make a copy here.
-<<<<<<< HEAD
-    final Block originalBlock = new Block(block);
-
-=======
     final ExtendedBlock originalBlock = new ExtendedBlock(block);
->>>>>>> f529dfe7
     block.setNumBytes(dataXceiverServer.estimateBlockSize);
     LOG.info("Receiving block " + block + 
              " src: " + remoteAddress +
@@ -440,11 +416,7 @@
 
   @Override
   protected void opTransferBlock(final DataInputStream in,
-<<<<<<< HEAD
-      final Block blk, final String client,
-=======
       final ExtendedBlock blk, final String client,
->>>>>>> f529dfe7
       final DatanodeInfo[] targets,
       final Token<BlockTokenIdentifier> blockToken) throws IOException {
     checkAccess(null, true, blk, blockToken,
@@ -474,10 +446,6 @@
     checkAccess(out, true, block, blockToken,
         DataTransferProtocol.Op.BLOCK_CHECKSUM,
         BlockTokenSecretManager.AccessMode.READ);
-<<<<<<< HEAD
-
-=======
->>>>>>> f529dfe7
     updateCurrentThreadName("Reading metadata for block " + block);
     final MetaDataInputStream metadataIn = 
       datanode.data.getMetaDataInputStream(block);
@@ -733,21 +701,13 @@
   }
 
   private void checkAccess(DataOutputStream out, final boolean reply, 
-<<<<<<< HEAD
-      final Block blk,
-=======
       final ExtendedBlock blk,
->>>>>>> f529dfe7
       final Token<BlockTokenIdentifier> t,
       final DataTransferProtocol.Op op,
       final BlockTokenSecretManager.AccessMode mode) throws IOException {
     if (datanode.isBlockTokenEnabled) {
       try {
-<<<<<<< HEAD
-        datanode.blockTokenSecretManager.checkAccess(t, null, blk, mode);
-=======
         datanode.blockPoolTokenSecretManager.checkAccess(t, null, blk, mode);
->>>>>>> f529dfe7
       } catch(InvalidToken e) {
         try {
           if (reply) {
@@ -757,13 +717,9 @@
             }
             ERROR_ACCESS_TOKEN.write(out);
             if (mode == BlockTokenSecretManager.AccessMode.WRITE) {
-<<<<<<< HEAD
-              Text.writeString(out, datanode.dnRegistration.getName());
-=======
               DatanodeRegistration dnR = 
                 datanode.getDNRegistrationForBP(blk.getBlockPoolId());
               Text.writeString(out, dnR.getName());
->>>>>>> f529dfe7
             }
             out.flush();
           }
